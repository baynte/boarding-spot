--- conflicted
+++ resolved
@@ -24,11 +24,7 @@
           </v-col>
           <v-col cols="12" sm="6" md="3">
             <div class="text-subtitle-1">Minimum Capacity</div>
-<<<<<<< HEAD
             <div class="text-h6">{{ preferences.min_capacity }}</div>
-=======
-            <div class="text-h6">{{ preferences.min_capacity }} person(s)</div>
->>>>>>> 3acc26d2
           </v-col>
           <v-col cols="12" sm="6" md="3">
             <div class="text-subtitle-1">Preferred Location</div>
@@ -60,11 +56,7 @@
               height="8"
             >
               <template v-slot:default="{ value }">
-<<<<<<< HEAD
-                <strong>{{ Math.round(value) }}</strong>
-=======
-                <strong>{{ Math.round(value) }}/10</strong>
->>>>>>> 3acc26d2
+                <strong>{{ Math.round(value) }}</strong>
               </template>
             </v-progress-linear>
           </v-col>
@@ -76,11 +68,7 @@
               height="8"
             >
               <template v-slot:default="{ value }">
-<<<<<<< HEAD
-                <strong>{{ Math.round(value) }}</strong>
-=======
-                <strong>{{ Math.round(value) }}/10</strong>
->>>>>>> 3acc26d2
+                <strong>{{ Math.round(value) }}</strong>
               </template>
             </v-progress-linear>
           </v-col>
@@ -92,11 +80,7 @@
               height="8"
             >
               <template v-slot:default="{ value }">
-<<<<<<< HEAD
-                <strong>{{ Math.round(value) }}</strong>
-=======
-                <strong>{{ Math.round(value) }}/10</strong>
->>>>>>> 3acc26d2
+                <strong>{{ Math.round(value) }}</strong>
               </template>
             </v-progress-linear>
           </v-col>
@@ -108,11 +92,7 @@
               height="8"
             >
               <template v-slot:default="{ value }">
-<<<<<<< HEAD
-                <strong>{{ Math.round(value) }}</strong>
-=======
-                <strong>{{ Math.round(value) }}/10</strong>
->>>>>>> 3acc26d2
+                <strong>{{ Math.round(value) }}</strong>
               </template>
             </v-progress-linear>
           </v-col>

--- conflicted
+++ resolved
@@ -5,7 +5,6 @@
       <v-card-text>
         <v-form @submit.prevent="savePreferences" ref="form">
           <v-container>
-<<<<<<< HEAD
         <!-- Basic Information Section -->
         <v-row>
           <v-col cols="12">
@@ -275,263 +274,6 @@
             </v-alert>
           </v-col>
         </v-row>
-=======
-            <!-- Basic Information Section -->
-            <v-row>
-              <v-col cols="12">
-                <h2 class="text-h6 d-flex align-center primary--text font-weight-medium">
-                  <v-icon icon="mdi-information-outline" class="mr-2"></v-icon>
-                  Basic Information
-                </h2>
-                <v-divider class="mt-2 mb-4"></v-divider>
-              </v-col>
-
-              <v-col cols="12" md="6">
-                <v-text-field
-                  v-model="preferences.max_price"
-                  label="Maximum Price"
-                  type="number"
-                  prefix="₱"
-                  :rules="[rules.required, rules.positive]"
-                  hint="Your maximum budget for rent"
-                  persistent-hint
-                  validate-on="blur"
-                  :error-messages="errors.max_price"
-                  variant="outlined"
-                  density="comfortable"
-                  class="custom-input"
-                  bg-color="grey-lighten-4"
-                ></v-text-field>
-              </v-col>
-
-              <v-col cols="12" md="6">
-                <v-text-field
-                  v-model="preferences.min_capacity"
-                  label="Minimum Capacity"
-                  type="number"
-                  :rules="[rules.required, rules.positive]"
-                  hint="Minimum number of people"
-                  persistent-hint
-                  validate-on="blur"
-                  :error-messages="errors.min_capacity"
-                  variant="outlined"
-                  density="comfortable"
-                  bg-color="grey-lighten-4"
-                  prepend-inner-icon="mdi-account-group"
-                ></v-text-field>
-              </v-col>
-
-              <v-col cols="12" md="6">
-                <v-text-field
-                  v-model="preferences.preferred_location"
-                  label="Preferred Location"
-                  :rules="[rules.required]"
-                  hint="Your preferred area or neighborhood"
-                  persistent-hint
-                  validate-on="blur"
-                  :error-messages="errors.preferred_location"
-                  variant="outlined"
-                  density="comfortable"
-                  bg-color="grey-lighten-4"
-                  prepend-inner-icon="mdi-map-marker"
-                ></v-text-field>
-              </v-col>
-
-              <v-col cols="12" md="6">
-                <v-select
-                  v-model="preferences.living_space_type"
-                  :items="livingSpaceTypes"
-                  label="Rental type"
-                  hint="Select your preferred type"
-                  persistent-hint
-                  clearable
-                  :error-messages="errors.living_space_type"
-                  variant="outlined"
-                  density="comfortable"
-                  bg-color="grey-lighten-4"
-                  prepend-inner-icon="mdi-home-outline"
-                ></v-select>
-              </v-col>
-
-              <v-col cols="12">
-                <v-combobox
-                  v-model="preferences.required_amenities"
-                  :items="commonAmenities"
-                  label="Required Amenities"
-                  multiple
-                  chips
-                  closable-chips
-                  clearable
-                  :rules="[rules.required, rules.amenities]"
-                  hint="Select important amenities"
-                  persistent-hint
-                  validate-on="blur"
-                  :error-messages="errors.required_amenities"
-                  variant="outlined"
-                  density="comfortable"
-                  bg-color="grey-lighten-4"
-                  prepend-inner-icon="mdi-star-outline"
-                ></v-combobox>
-              </v-col>
-            </v-row>
-
-            <!-- Importance Weights Section -->
-            <v-row class="mt-8">
-              <v-col cols="12">
-                <h2 class="text-h6 d-flex align-center primary--text font-weight-medium">
-                  <v-icon icon="mdi-scale-balance" class="mr-2"></v-icon>
-                  Importance Weights
-                  <v-tooltip location="right">
-                    <template v-slot:activator="{ props }">
-                      <v-icon
-                        v-bind="props"
-                        icon="mdi-help-circle-outline"
-                        class="ml-2"
-                        size="small"
-                        color="grey"
-                      ></v-icon>
-                    </template>
-                    <span
-                      >Adjust these values to prioritize your preferences. Total must equal
-                      100%.</span
-                    >
-                  </v-tooltip>
-                </h2>
-                <v-divider class="mt-2 mb-4"></v-divider>
-              </v-col>
-
-              <v-col cols="12" md="6" class="pb-0">
-                <v-card flat class="pa-4 rounded-lg bg-grey-lighten-4">
-                  <div class="d-flex align-center mb-2">
-                    <v-icon icon="mdi-shield-check" color="success" class="mr-2"></v-icon>
-                    <span class="text-subtitle-1">Safety</span>
-                  </div>
-                  <v-slider
-                    v-model="weights.safety"
-                    :min="0"
-                    :max="100"
-                    :step="5"
-                    @update:model-value="normalizeWeights('safety')"
-                    color="success"
-                  >
-                    <template v-slot:append>
-                      <v-text-field
-                        v-model="weights.safety"
-                        type="number"
-                        style="width: 70px"
-                        density="compact"
-                        hide-details
-                        variant="outlined"
-                        @update:model-value="normalizeWeights('safety')"
-                      ></v-text-field>
-                    </template>
-                  </v-slider>
-                </v-card>
-              </v-col>
-
-              <v-col cols="12" md="6" class="pb-0">
-                <v-card flat class="pa-4 rounded-lg bg-grey-lighten-4">
-                  <div class="d-flex align-center mb-2">
-                    <v-icon icon="mdi-broom" color="info" class="mr-2"></v-icon>
-                    <span class="text-subtitle-1">Cleanliness</span>
-                  </div>
-                  <v-slider
-                    v-model="weights.cleanliness"
-                    :min="0"
-                    :max="100"
-                    :step="5"
-                    @update:model-value="normalizeWeights('cleanliness')"
-                    color="info"
-                  >
-                    <template v-slot:append>
-                      <v-text-field
-                        v-model="weights.cleanliness"
-                        type="number"
-                        style="width: 70px"
-                        density="compact"
-                        hide-details
-                        variant="outlined"
-                        @update:model-value="normalizeWeights('cleanliness')"
-                      ></v-text-field>
-                    </template>
-                  </v-slider>
-                </v-card>
-              </v-col>
-
-              <v-col cols="12" md="6">
-                <v-card flat class="pa-4 rounded-lg bg-grey-lighten-4">
-                  <div class="d-flex align-center mb-2">
-                    <v-icon icon="mdi-map-marker-path" color="warning" class="mr-2"></v-icon>
-                    <span class="text-subtitle-1">Accessibility</span>
-                  </div>
-                  <v-slider
-                    v-model="weights.accessibility"
-                    :min="0"
-                    :max="100"
-                    :step="5"
-                    @update:model-value="normalizeWeights('accessibility')"
-                    color="warning"
-                  >
-                    <template v-slot:append>
-                      <v-text-field
-                        v-model="weights.accessibility"
-                        type="number"
-                        style="width: 70px"
-                        density="compact"
-                        hide-details
-                        variant="outlined"
-                        @update:model-value="normalizeWeights('accessibility')"
-                      ></v-text-field>
-                    </template>
-                  </v-slider>
-                </v-card>
-              </v-col>
-
-              <v-col cols="12" md="6">
-                <v-card flat class="pa-4 rounded-lg bg-grey-lighten-4">
-                  <div class="d-flex align-center mb-2">
-                    <v-icon icon="mdi-volume-medium" color="error" class="mr-2"></v-icon>
-                    <span class="text-subtitle-1">Noise Level</span>
-                  </div>
-                  <v-slider
-                    v-model="weights.noise"
-                    :min="0"
-                    :max="100"
-                    :step="5"
-                    @update:model-value="normalizeWeights('noise')"
-                    color="error"
-                  >
-                    <template v-slot:append>
-                      <v-text-field
-                        v-model="weights.noise"
-                        type="number"
-                        style="width: 70px"
-                        density="compact"
-                        hide-details
-                        variant="outlined"
-                        @update:model-value="normalizeWeights('noise')"
-                      ></v-text-field>
-                    </template>
-                  </v-slider>
-                </v-card>
-              </v-col>
-
-              <v-col cols="12">
-                <v-alert
-                  :type="totalWeight === 100 ? 'success' : 'warning'"
-                  variant="tonal"
-                  :icon="totalWeight === 100 ? 'mdi-check-circle' : 'mdi-alert'"
-                  class="mt-4"
-                  density="comfortable"
-                >
-                  <strong>Total Weight: {{ totalWeight }}%</strong>
-                  <div v-if="totalWeight !== 100" class="text-caption mt-1">
-                    Please adjust the weights to sum up to 100%
-                  </div>
-                </v-alert>
-              </v-col>
-            </v-row>
->>>>>>> bb2f1c6d
           </v-container>
         </v-form>
       </v-card-text>

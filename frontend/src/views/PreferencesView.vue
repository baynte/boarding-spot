<template>
  <div>
    <h1 class="text-h4 mb-4">Room Preferences</h1>

    <v-card>
      <v-card-text>
        <v-form @submit.prevent="savePreferences" ref="form">
          <v-container>
            <v-row>
              <v-col cols="12" sm="6">
                <v-text-field
                  v-model.number="preferences.max_price"
                  label="Maximum Price"
                  type="number"
                  prefix="₱"
                  :rules="[rules.required, rules.positive]"
                  hint="Your maximum budget for rent"
                  persistent-hint
                  validate-on="blur"
                  :error-messages="errors.max_price"
                ></v-text-field>
              </v-col>

              <v-col cols="12" sm="6">
                <v-text-field
<<<<<<< HEAD
                  v-model="preferences.min_capacity"
                  label="Minimum Capacity"
                  type="number"
                  min="1"
                  hint="Minimum number of tenants that can occupy the room"
                  persistent-hint
=======
                  v-model.number="preferences.min_capacity"
                  label="Minimum Capacity"
                  type="number"
                  :rules="[rules.required, rules.positive, rules.integer]"
                  hint="Minimum number of occupants the room should accommodate"
                  persistent-hint
                  validate-on="blur"
>>>>>>> 3acc26d2
                  :error-messages="errors.min_capacity"
                ></v-text-field>
              </v-col>

              <v-col cols="12">
                <v-text-field
                  v-model="preferences.preferred_location"
                  label="Preferred Location"
                  :rules="[rules.required]"
                  hint="Your preferred area or neighborhood"
                  persistent-hint
                  validate-on="blur"
                  :error-messages="errors.preferred_location"
                ></v-text-field>
              </v-col>

              <v-col cols="12">
                <v-combobox
                  v-model="preferences.required_amenities"
                  :items="commonAmenities"
                  label="Required Amenities"
                  multiple
                  chips
                  :rules="[rules.required, rules.amenities]"
                  hint="Select amenities that are important to you"
                  persistent-hint
                  validate-on="blur"
                  :error-messages="errors.required_amenities"
                ></v-combobox>
              </v-col>

              <v-col cols="12">
                <div class="text-h6 mb-2">Importance Weights</div>
                <p class="text-caption mb-4">
                  Adjust these sliders to indicate how important each factor is in your decision.
                  The total of all weights will automatically adjust to equal 100%.
                </p>
                <div v-if="errors.weights" class="text-error mb-2">{{ errors.weights }}</div>
              </v-col>

              <v-col cols="12" sm="6">
                <v-slider
                  v-model="weights.safety"
                  label="Safety Importance"
                  thumb-label
                  :min="1"
                  :max="10"
                  :step="1"
                >
                  <template v-slot:append>
                    <v-text-field
                      v-model="weights.safety"
                      type="number"
                      style="width: 70px"
                      density="compact"
                      hide-details
                      :min="1"
                      :max="10"
                    ></v-text-field>
                  </template>
                </v-slider>
              </v-col>

              <v-col cols="12" sm="6">
                <v-slider
                  v-model="weights.cleanliness"
                  label="Cleanliness Importance"
                  thumb-label
                  :min="1"
                  :max="10"
                  :step="1"
                >
                  <template v-slot:append>
                    <v-text-field
                      v-model="weights.cleanliness"
                      type="number"
                      style="width: 70px"
                      density="compact"
                      hide-details
                      :min="1"
                      :max="10"
                    ></v-text-field>
                  </template>
                </v-slider>
              </v-col>

              <v-col cols="12" sm="6">
                <v-slider
                  v-model="weights.accessibility"
                  label="Accessibility Importance"
                  thumb-label
                  :min="1"
                  :max="10"
                  :step="1"
                >
                  <template v-slot:append>
                    <v-text-field
                      v-model="weights.accessibility"
                      type="number"
                      style="width: 70px"
                      density="compact"
                      hide-details
                      :min="1"
                      :max="10"
                    ></v-text-field>
                  </template>
                </v-slider>
              </v-col>

              <v-col cols="12" sm="6">
                <v-slider
                  v-model="weights.noise"
                  label="Noise Level Importance"
                  thumb-label
                  :min="1"
                  :max="10"
                  :step="1"
                >
                  <template v-slot:append>
                    <v-text-field
                      v-model="weights.noise"
                      type="number"
                      style="width: 70px"
                      density="compact"
                      hide-details
                      :min="1"
                      :max="10"
                    ></v-text-field>
                  </template>
                </v-slider>
              </v-col>

              <v-col cols="12">
                <div class="d-flex align-center">
                  <div class="text-subtitle-1">Importance Scale:</div>
                  <div class="ml-2">1 (Least Important) to 10 (Most Important)</div>
                </div>
              </v-col>
            </v-row>
          </v-container>
        </v-form>
      </v-card-text>

      <v-card-actions>
        <v-spacer></v-spacer>
        <v-btn
          color="primary"
          @click="savePreferences"
          :loading="loading"
          :disabled="loading || !isFormValid"
        >
          Save Preferences
        </v-btn>
      </v-card-actions>
    </v-card>

    <v-snackbar v-model="snackbar" :color="snackbarColor" timeout="3000">
      {{ snackbarText }}
    </v-snackbar>
  </div>
</template>

<script setup>
import { ref, onMounted, computed } from 'vue'
import { useRouter } from 'vue-router'
import axios from 'axios'

const router = useRouter()
const form = ref(null)
const loading = ref(false)
const snackbar = ref(false)
const snackbarText = ref('')
const snackbarColor = ref('success')

const preferences = ref({
  max_price: null,
  min_capacity: null,
  preferred_location: '',
  required_amenities: [],
  safety_weight: 0.25,
  cleanliness_weight: 0.25,
  accessibility_weight: 0.25,
  noise_level_weight: 0.25
})

const weights = ref({
  safety: 5,
  cleanliness: 5,
  accessibility: 5,
  noise: 5
})

const errors = ref({
  max_price: '',
  min_capacity: '',
  preferred_location: '',
  required_amenities: '',
  weights: ''
})

const totalWeight = computed(() => {
  return Object.values(weights.value).reduce((sum, weight) => sum + Number(weight), 0)
})

const isFormValid = computed(() => {
<<<<<<< HEAD
  return totalWeight.value === 100 &&
         preferences.value.max_price > 0 &&
         preferences.value.min_capacity > 0 &&
=======
  return totalWeight.value === 10 &&
         Number(preferences.value.max_price) > 0 &&
         Number(preferences.value.min_capacity) > 0 &&
         Number.isInteger(Number(preferences.value.min_capacity)) &&
         !isNaN(preferences.value.max_price) &&
         !isNaN(preferences.value.min_capacity) &&
>>>>>>> 3acc26d2
         preferences.value.preferred_location.trim() !== '' &&
         preferences.value.required_amenities.length > 0
})

const commonAmenities = [
  'WiFi',
  'Air Conditioning',
  'Heating',
  'Kitchen',
  'Laundry',
  'Parking',
  'TV',
  'Private Bathroom',
  'Study Desk',
  'Closet'
]

const rules = {
  required: v => !!v || 'This field is required',
  positive: v => (Number(v) > 0) || 'Must be greater than 0',
  integer: v => (Number.isInteger(Number(v)) && !isNaN(v)) || 'Must be a whole number',
  amenities: v => v.length > 0 || 'At least one amenity is required'
}

onMounted(async () => {
  await fetchPreferences()
})

const fetchPreferences = async () => {
  try {
    console.log('Fetching preferences...')
    const response = await axios.get(`${import.meta.env.VITE_API_URL}/tenant/preferences`)
    console.log('Received preferences:', response.data)
    
    if (response.data) {
      // Backend returned preferences
      preferences.value = {
<<<<<<< HEAD
        max_price: response.data.max_price,
        min_capacity: response.data.min_capacity,
        preferred_location: response.data.preferred_location,
        required_amenities: response.data.required_amenities,
        safety_weight: response.data.safety_weight * 100,
        cleanliness_weight: response.data.cleanliness_weight * 100,
        accessibility_weight: response.data.accessibility_weight * 100,
        noise_level_weight: response.data.noise_level_weight * 100
=======
        max_price: response.data.max_price ? Number(response.data.max_price) : null,
        min_capacity: response.data.min_capacity ? Number(response.data.min_capacity) : null,
        preferred_location: response.data.preferred_location || '',
        required_amenities: Array.isArray(response.data.required_amenities) ? 
          response.data.required_amenities : 
          (response.data.required_amenities ? JSON.parse(response.data.required_amenities) : [])
>>>>>>> 3acc26d2
      }
      weights.value = {
        safety: Math.round((response.data.safety_weight || 0.25) * 10),
        cleanliness: Math.round((response.data.cleanliness_weight || 0.25) * 10),
        accessibility: Math.round((response.data.accessibility_weight || 0.25) * 10),
        noise: Math.round((response.data.noise_level_weight || 0.25) * 10)
      }
      console.log('Set preferences to:', preferences.value)
      console.log('Set weights to:', weights.value)
    } else {
      // No preferences found, set defaults
      preferences.value = {
        max_price: null,
        min_capacity: null,
        preferred_location: '',
        required_amenities: []
      }
      weights.value = {
        safety: 5,
        cleanliness: 5,
        accessibility: 5,
        noise: 5
      }
      console.log('No preferences found, using defaults')
    }
  } catch (error) {
    console.error('Error fetching preferences:', error)
    snackbarText.value = error.response?.data?.error || 'Error fetching preferences'
    snackbarColor.value = 'error'
    snackbar.value = true
    
    // Set defaults on error
    preferences.value = {
      max_price: null,
      min_capacity: null,
      preferred_location: '',
      required_amenities: []
    }
    weights.value = {
      safety: 5,
      cleanliness: 5,
      accessibility: 5,
      noise: 5
    }
  }
}

const savePreferences = async () => {
  try {
    loading.value = true
    errors.value = {
      max_price: '',
      min_capacity: '',
      preferred_location: '',
      required_amenities: '',
      weights: ''
    }

    // Validate numbers
    if (isNaN(preferences.value.max_price) || Number(preferences.value.max_price) <= 0) {
      errors.value.max_price = 'Please enter a valid price'
      return
    }

    if (isNaN(preferences.value.min_capacity) || !Number.isInteger(Number(preferences.value.min_capacity)) || Number(preferences.value.min_capacity) <= 0) {
      errors.value.min_capacity = 'Please enter a valid number of occupants'
      return
    }

    const data = {
      max_price: Number(preferences.value.max_price),
      min_capacity: Number(preferences.value.min_capacity),
      preferred_location: preferences.value.preferred_location.trim(),
      required_amenities: preferences.value.required_amenities,
      safety_weight: weights.value.safety / 10,
      cleanliness_weight: weights.value.cleanliness / 10,
      accessibility_weight: weights.value.accessibility / 10,
      noise_level_weight: weights.value.noise / 10
    }

    await axios.post(`${import.meta.env.VITE_API_URL}/tenant/preferences`, data)
    snackbarColor.value = 'success'
    snackbarText.value = 'Preferences saved successfully!'
    snackbar.value = true
  } catch (error) {
    console.error('Error saving preferences:', error)
    snackbarColor.value = 'error'
    snackbarText.value = error.response?.data?.error || 'Error saving preferences'
    snackbar.value = true
  } finally {
    loading.value = false
  }
}
</script> <|MERGE_RESOLUTION|>--- conflicted
+++ resolved
@@ -23,22 +23,12 @@
 
               <v-col cols="12" sm="6">
                 <v-text-field
-<<<<<<< HEAD
                   v-model="preferences.min_capacity"
                   label="Minimum Capacity"
                   type="number"
                   min="1"
                   hint="Minimum number of tenants that can occupy the room"
                   persistent-hint
-=======
-                  v-model.number="preferences.min_capacity"
-                  label="Minimum Capacity"
-                  type="number"
-                  :rules="[rules.required, rules.positive, rules.integer]"
-                  hint="Minimum number of occupants the room should accommodate"
-                  persistent-hint
-                  validate-on="blur"
->>>>>>> 3acc26d2
                   :error-messages="errors.min_capacity"
                 ></v-text-field>
               </v-col>
@@ -244,18 +234,9 @@
 })
 
 const isFormValid = computed(() => {
-<<<<<<< HEAD
   return totalWeight.value === 100 &&
          preferences.value.max_price > 0 &&
          preferences.value.min_capacity > 0 &&
-=======
-  return totalWeight.value === 10 &&
-         Number(preferences.value.max_price) > 0 &&
-         Number(preferences.value.min_capacity) > 0 &&
-         Number.isInteger(Number(preferences.value.min_capacity)) &&
-         !isNaN(preferences.value.max_price) &&
-         !isNaN(preferences.value.min_capacity) &&
->>>>>>> 3acc26d2
          preferences.value.preferred_location.trim() !== '' &&
          preferences.value.required_amenities.length > 0
 })
@@ -293,7 +274,6 @@
     if (response.data) {
       // Backend returned preferences
       preferences.value = {
-<<<<<<< HEAD
         max_price: response.data.max_price,
         min_capacity: response.data.min_capacity,
         preferred_location: response.data.preferred_location,
@@ -302,14 +282,6 @@
         cleanliness_weight: response.data.cleanliness_weight * 100,
         accessibility_weight: response.data.accessibility_weight * 100,
         noise_level_weight: response.data.noise_level_weight * 100
-=======
-        max_price: response.data.max_price ? Number(response.data.max_price) : null,
-        min_capacity: response.data.min_capacity ? Number(response.data.min_capacity) : null,
-        preferred_location: response.data.preferred_location || '',
-        required_amenities: Array.isArray(response.data.required_amenities) ? 
-          response.data.required_amenities : 
-          (response.data.required_amenities ? JSON.parse(response.data.required_amenities) : [])
->>>>>>> 3acc26d2
       }
       weights.value = {
         safety: Math.round((response.data.safety_weight || 0.25) * 10),

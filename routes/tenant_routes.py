from flask import Blueprint, request, jsonify, current_app
from flask_jwt_extended import jwt_required, get_jwt_identity
from app import db
from models import User, Room, TenantPreference
import json
import numpy as np
from topsispy import topsis
from sqlalchemy.exc import SQLAlchemyError

bp = Blueprint('tenant', __name__, url_prefix='/tenant')

@bp.route('/preferences', methods=['POST'])
@jwt_required()
def set_preferences():
    current_user_id = get_jwt_identity()
    user = User.query.get(current_user_id)
    
    if user.user_type != 'tenant':
        return jsonify({'error': 'Unauthorized'}), 403
    
    try:
        data = request.get_json()
        if not data:
            return jsonify({'error': 'No data provided'}), 400

        # Validate required fields
        required_fields = ['max_price', 'min_capacity', 'preferred_location', 'required_amenities',
                         'safety_weight', 'cleanliness_weight', 'accessibility_weight', 'noise_level_weight']
        missing_fields = [field for field in required_fields if field not in data]
        if missing_fields:
            return jsonify({'error': f'Missing required fields: {", ".join(missing_fields)}'}), 400

        # Validate numeric fields
        try:
            max_price = float(data['max_price'])
            min_capacity = int(data['min_capacity'])
            if max_price <= 0 or min_capacity <= 0:
                return jsonify({'error': 'Price and capacity must be positive numbers'}), 400
        except (ValueError, TypeError):
            return jsonify({'error': 'Invalid price or capacity value'}), 400

        # Validate weights
        try:
            weights = [
                float(data['safety_weight']),
                float(data['cleanliness_weight']),
                float(data['accessibility_weight']),
                float(data['noise_level_weight'])
            ]
            if any(not isinstance(w, (int, float)) or w < 0 or w > 1 for w in weights):
                return jsonify({'error': 'Weights must be between 0 and 1'}), 400
            
            # Allow for small floating point errors in weight sum
            weight_sum = sum(weights)
            if abs(weight_sum - 1.0) > 0.0001:
                return jsonify({'error': f'Weights must sum to 1.0 (current sum: {weight_sum:.4f})'}), 400
        except (ValueError, TypeError) as e:
            return jsonify({'error': f'Invalid weight values: {str(e)}'}), 400

        # Validate amenities
        if not isinstance(data['required_amenities'], list):
            return jsonify({'error': 'Required amenities must be a list'}), 400
        
        # Delete existing preferences if any
        TenantPreference.query.filter_by(tenant_id=current_user_id).delete()
        
        try:
            # Create new preferences
            preference = TenantPreference(
                tenant_id=current_user_id,
                max_price=max_price,
<<<<<<< HEAD
                min_capacity=min_capacity,
                preferred_location=data['preferred_location'],
=======
                min_size=min_size,
                preferred_location=data['preferred_location'].strip(),
>>>>>>> 3acc26d2
                required_amenities=json.dumps(data['required_amenities']),
                safety_weight=weights[0],
                cleanliness_weight=weights[1],
                accessibility_weight=weights[2],
                noise_level_weight=weights[3]
            )
            
            db.session.add(preference)
            db.session.commit()
            
            return jsonify({'message': 'Preferences saved successfully'})
            
        except SQLAlchemyError as e:
            db.session.rollback()
            current_app.logger.error(f"Database error while saving preferences: {str(e)}")
            return jsonify({'error': 'Database error occurred while saving preferences'}), 500
            
    except Exception as e:
        current_app.logger.error(f"Unexpected error in set_preferences: {str(e)}")
        return jsonify({'error': f'An unexpected error occurred: {str(e)}'}), 500

@bp.route('/preferences', methods=['GET'])
@jwt_required()
def get_preferences():
    current_user_id = get_jwt_identity()
    user = User.query.get(current_user_id)
    
    if user.user_type != 'tenant':
        return jsonify({'error': 'Unauthorized'}), 403
    
    preference = TenantPreference.query.filter_by(tenant_id=current_user_id).first()
    if not preference:
        return jsonify(None)
    
    return jsonify({
        'max_price': preference.max_price,
        'min_capacity': preference.min_capacity,
        'preferred_location': preference.preferred_location,
        'required_amenities': json.loads(preference.required_amenities),
        'safety_weight': preference.safety_weight,
        'cleanliness_weight': preference.cleanliness_weight,
        'accessibility_weight': preference.accessibility_weight,
        'noise_level_weight': preference.noise_level_weight
    })

@bp.route('/search', methods=['GET'])
@jwt_required()
def search_rooms():
    current_user_id = get_jwt_identity()
    user = User.query.get(current_user_id)
    
    if user.user_type != 'tenant':
        return jsonify({'error': 'Unauthorized'}), 403
    
    # Get filter parameters
    max_price = request.args.get('max_price', type=float)
    min_capacity = request.args.get('min_capacity', type=int)
    location = request.args.get('location', '')
    amenities = json.loads(request.args.get('amenities', '[]'))
    
    # Get score filter parameters
    min_safety_score = request.args.get('min_safety_score', type=float, default=1)
    max_noise_level = request.args.get('max_noise_level', type=float, default=10)
    min_accessibility_score = request.args.get('min_accessibility_score', type=float, default=1)
    min_cleanliness_score = request.args.get('min_cleanliness_score', type=float, default=1)
    
    current_app.logger.info(f"Filter parameters received: max_price={max_price}, min_capacity={min_capacity}, location='{location}', amenities={amenities}")
    current_app.logger.info(f"Score filters: safety>={min_safety_score}, noise<={max_noise_level}, accessibility>={min_accessibility_score}, cleanliness>={min_cleanliness_score}")
    
    # Get tenant preferences for TOPSIS weights
    preference = TenantPreference.query.filter_by(tenant_id=current_user_id).first()
    if not preference:
        return jsonify({'error': 'Please set your preferences first'}), 400
    
    current_app.logger.info(f"Tenant preferences: max_price={preference.max_price}, min_capacity={preference.min_capacity}, location='{preference.preferred_location}', amenities={preference.required_amenities}")
    
    # Filter rooms based on basic criteria
    query = Room.query.filter_by(availability=True)
    
    # Apply basic filters if provided
    if max_price:
        query = query.filter(Room.price <= max_price)
        current_app.logger.debug(f"Filtering by max price: {max_price}")
    elif preference.max_price:
        query = query.filter(Room.price <= preference.max_price)
        current_app.logger.debug(f"Filtering by preference max price: {preference.max_price}")
        
    if min_capacity:
        query = query.filter(Room.capacity >= min_capacity)
        current_app.logger.debug(f"Filtering by min capacity: {min_capacity}")
    elif preference.min_capacity:
        query = query.filter(Room.capacity >= preference.min_capacity)
        current_app.logger.debug(f"Filtering by preference min capacity: {preference.min_capacity}")
        
    if location:
        query = query.filter(Room.location.ilike(f'%{location}%'))
        current_app.logger.debug(f"Filtering by location: '{location}'")
    elif preference.preferred_location:
        query = query.filter(Room.location.ilike(f'%{preference.preferred_location}%'))
        current_app.logger.debug(f"Filtering by preference location: '{preference.preferred_location}'")
    
    # Apply score filters
    query = query.filter(Room.safety_score >= min_safety_score)
    query = query.filter(Room.noise_level <= max_noise_level)
    query = query.filter(Room.accessibility_score >= min_accessibility_score)
    query = query.filter(Room.cleanliness_score >= min_cleanliness_score)
    
    # Get initial results
    rooms = query.all()
    current_app.logger.info(f"After basic filtering: {len(rooms)} rooms found")
    
    if not rooms:
        return jsonify({'message': 'No rooms found matching your basic criteria (price, capacity, location, scores)'})
    
    # Filter by amenities if provided
    if amenities:
        current_app.logger.debug(f"Filtering by provided amenities: {amenities}")
        filtered_rooms = []
        for room in rooms:
            room_amenities = json.loads(room.amenities)
            current_app.logger.debug(f"Room {room.id} amenities: {room_amenities}")
            if all(amenity in room_amenities for amenity in amenities):
                filtered_rooms.append(room)
        rooms = filtered_rooms
        current_app.logger.info(f"After amenities filtering: {len(rooms)} rooms remaining")
    elif preference.required_amenities:
        required_amenities = json.loads(preference.required_amenities)
        current_app.logger.debug(f"Filtering by preference amenities: {required_amenities}")
        filtered_rooms = []
        for room in rooms:
            room_amenities = json.loads(room.amenities)
            current_app.logger.debug(f"Room {room.id} amenities: {room_amenities}")
            if all(amenity in room_amenities for amenity in required_amenities):
                filtered_rooms.append(room)
        rooms = filtered_rooms
        current_app.logger.info(f"After preference amenities filtering: {len(rooms)} rooms remaining")
    
    if not rooms:
        return jsonify({'message': 'No rooms found matching your criteria'})
    
    # Prepare data for TOPSIS
    current_app.logger.info("Preparing decision matrix...")
    
    try:
        # Convert room scores to float arrays, handling None values
        decision_matrix = []
        required_amenities = json.loads(preference.required_amenities) if preference.required_amenities else []
        
        # Define criteria ranges for normalization
        max_price = max(room.price for room in rooms)
        min_price = min(room.price for room in rooms)
        max_capacity = max(room.capacity for room in rooms)
        min_capacity = min(room.capacity for room in rooms)
        
        for room in rooms:
            # Normalize scores to 0-1 range and handle None values
            safety = (float(room.safety_score) if room.safety_score is not None else 5.0) / 10.0
            cleanliness = (float(room.cleanliness_score) if room.cleanliness_score is not None else 5.0) / 10.0
            accessibility = (float(room.accessibility_score) if room.accessibility_score is not None else 5.0) / 10.0
            noise = 1 - ((float(room.noise_level) if room.noise_level is not None else 5.0) / 10.0)  # Invert noise so higher is better
            
            # Normalize price and capacity (lower price and higher capacity are better)
            price_norm = 1 - ((float(room.price) - min_price) / (max_price - min_price) if max_price != min_price else 0)
            capacity_norm = (float(room.capacity) - min_capacity) / (max_capacity - min_capacity) if max_capacity != min_capacity else 1
            
            # Calculate amenity match score
            room_amenities = json.loads(room.amenities) if room.amenities else []
            if required_amenities:
                matched_amenities = sum(1 for amenity in required_amenities if amenity in room_amenities)
                amenity_score = matched_amenities / len(required_amenities)
            else:
                amenity_score = 1.0
            
            # Create row with normalized values
            row = [
                safety,
                cleanliness,
                accessibility,
                noise,
                amenity_score,
                price_norm,
                capacity_norm
            ]
            decision_matrix.append(row)
        
        # Convert to numpy array
        decision_matrix = np.array(decision_matrix, dtype=np.float64)
        
        if len(decision_matrix) == 0:
            return jsonify({'message': 'No rooms available for ranking'})
        
        # Get weights from tenant preferences and normalize
        weights = np.array([
            float(preference.safety_weight) * 1.5,      # Increased weight for safety
            float(preference.cleanliness_weight) * 1.5, # Increased weight for cleanliness
            float(preference.accessibility_weight) * 1.5, # Increased weight for accessibility
            float(preference.noise_level_weight) * 1.5,  # Increased weight for noise
            0.4,  # Increased amenity weight
            0.5,  # Increased price weight
            0.4   # Increased capacity weight
        ], dtype=np.float64)
        
        # Normalize weights to sum to 1
        weights = weights / np.sum(weights)
        
        # All criteria are beneficial (1 for beneficial)
        impacts = np.array([1, 1, 1, 1, 1, 1, 1], dtype=np.float64)
        
        # Calculate TOPSIS scores
        raw_scores = []
        for i in range(len(decision_matrix)):
            room_scores = topsis([decision_matrix[i].tolist()], weights.tolist(), impacts.tolist())
            # Extract the first value from the TOPSIS result tuple
            raw_scores.append(float(room_scores[0]))
        
        # Convert to numpy array and scale to percentages
        raw_scores = np.array(raw_scores, dtype=np.float64)
        percentage_scores = raw_scores * 100
        
        # Apply preference-based adjustments with stronger bonuses/penalties
        for i, (room, score) in enumerate(zip(rooms, percentage_scores)):
            # Price preference bonus/penalty
            if room.price <= preference.max_price:
                percentage_scores[i] += 10  # Increased bonus for meeting price preference
            else:
                price_diff_ratio = (room.price - preference.max_price) / preference.max_price
                percentage_scores[i] -= min(20, price_diff_ratio * 100)  # Penalty for exceeding max price
            
            # Capacity preference bonus
            if room.capacity >= preference.min_capacity:
                capacity_ratio = room.capacity / preference.min_capacity
                percentage_scores[i] += min(10, capacity_ratio * 5)  # Bonus scales with capacity
            
            # Location match bonus
            if preference.preferred_location.lower() in room.location.lower():
                percentage_scores[i] += 10  # Increased location match bonus
            
            # Required amenities handling
            if required_amenities:
                room_amenities = json.loads(room.amenities) if room.amenities else []
                matched_amenities = sum(1 for amenity in required_amenities if amenity in room_amenities)
                match_ratio = matched_amenities / len(required_amenities)
                
                # Apply scaled bonus/penalty based on amenity match ratio
                if match_ratio == 1:
                    percentage_scores[i] += 15  # Full match bonus
                else:
                    percentage_scores[i] -= (1 - match_ratio) * 20  # Scaled penalty for missing amenities
            
            # Clip scores to 0-100 range
            percentage_scores[i] = max(0, min(100, percentage_scores[i]))
        
        # Rank rooms with updated scores
        ranked_rooms = sorted(zip(rooms, percentage_scores, range(1, len(rooms) + 1)), 
                            key=lambda x: (x[1], -x[0].price), reverse=True)  # Secondary sort by price if scores are equal
        
        current_app.logger.info(f"Final number of ranked rooms: {len(ranked_rooms)}")
        current_app.logger.info("Top 3 rooms scores and ranks:")
        for room, score, rank in ranked_rooms[:3]:
            current_app.logger.info(f"Room {room.id}: Match={score:.1f}%, Rank #{rank}")
        
        # Calculate percentile ranks and categorize rooms
        total_rooms = len(ranked_rooms)
        
        # Group rooms by match category
        perfect_matches = []
        excellent_matches = []
        good_matches = []
        fair_matches = []
        other_matches = []
        
        for room, score, rank in ranked_rooms:
            percentile = ((total_rooms - rank + 1) / total_rooms) * 100
            match_percentage = round(score, 1)  # Round to 1 decimal place
            
            # Calculate amenity match percentage for this room
            room_amenities = json.loads(room.amenities) if room.amenities else []
            if required_amenities:
                matched_amenities = sum(1 for amenity in required_amenities if amenity in room_amenities)
                amenity_match_percentage = (matched_amenities / len(required_amenities)) * 100
            else:
                amenity_match_percentage = 100.0

            # Calculate location match score
            location_match_score = 0
            if preference.preferred_location.lower() in room.location.lower():
                # Exact neighborhood match
                location_match_score = 100
            elif any(loc in room.location.lower() for loc in preference.preferred_location.lower().split()):
                # Partial area match
                location_match_score = 70

            # Calculate price value score
            price_value_score = 100
            if room.price > preference.max_price:
                price_diff_percentage = ((room.price - preference.max_price) / preference.max_price) * 100
                price_value_score = max(0, 100 - price_diff_percentage)

            # Calculate comprehensive match score
            comprehensive_score = (
                match_percentage * 0.4 +  # TOPSIS score weight
                amenity_match_percentage * 0.2 +  # Amenities weight
                location_match_score * 0.2 +  # Location weight
                price_value_score * 0.2  # Price value weight
            )
            
            room_data = {
                'id': room.id,
                'title': room.title,
                'description': room.description,
                'price': float(room.price),
                'capacity': float(room.capacity),
                'location': room.location,
                'amenities': json.loads(room.amenities) if room.amenities else [],
                'availability': room.availability,
                'image_urls': json.loads(room.image_urls) if room.image_urls else [],
                'safety_score': float(room.safety_score) if room.safety_score is not None else None,
                'cleanliness_score': float(room.cleanliness_score) if room.cleanliness_score is not None else None,
                'accessibility_score': float(room.accessibility_score) if room.accessibility_score is not None else None,
                'noise_level': float(room.noise_level) if room.noise_level is not None else None,
                'landlord': {
                    'id': room.landlord.id if room.landlord else None,
                    'email': room.landlord.email if room.landlord else None,
                    'contact_number': room.landlord.contact_number if room.landlord else None
                },
                'topsis_score': score,
                'rank': rank,
                'percentile': int(round(percentile)),
                'comprehensive_score': round(comprehensive_score, 1),
                'match_details': {
                    'safety': {
                        'score': float(room.safety_score) if room.safety_score is not None else None,
                        'weight': float(weights[0]),
                        'weighted_score': float(round(room.safety_score * float(weights[0]) * 10, 1)) if room.safety_score is not None else None
                    },
                    'cleanliness': {
                        'score': float(room.cleanliness_score) if room.cleanliness_score is not None else None,
                        'weight': float(weights[1]),
                        'weighted_score': float(round(room.cleanliness_score * float(weights[1]) * 10, 1)) if room.cleanliness_score is not None else None
                    },
                    'accessibility': {
                        'score': float(room.accessibility_score) if room.accessibility_score is not None else None,
                        'weight': float(weights[2]),
                        'weighted_score': float(round(room.accessibility_score * float(weights[2]) * 10, 1)) if room.accessibility_score is not None else None
                    },
                    'noise': {
                        'score': float(room.noise_level) if room.noise_level is not None else None,
                        'weight': float(weights[3]),
                        'weighted_score': float(round((10 - room.noise_level) * float(weights[3]) * 10, 1)) if room.noise_level is not None else None
                    },
                    'amenities': {
                        'score': float(amenity_match_percentage),
                        'weight': float(weights[4]),
                        'weighted_score': float(round(amenity_match_percentage * float(weights[4]) / 10, 1)),
                        'matched': [amenity for amenity in required_amenities if amenity in room_amenities],
                        'missing': [amenity for amenity in required_amenities if amenity not in room_amenities]
                    },
                    'location': {
                        'score': float(location_match_score),
                        'preferred_location': preference.preferred_location,
                        'actual_location': room.location
                    },
                    'price_value': {
                        'score': float(price_value_score),
                        'preferred_max': float(preference.max_price),
                        'actual_price': float(room.price)
                    }
                }
            }
            
            # Categorize based on comprehensive match percentage
            if comprehensive_score >= 90 and amenity_match_percentage == 100 and price_value_score >= 90:
                perfect_matches.append(room_data)
            elif comprehensive_score >= 85:
                excellent_matches.append(room_data)
            elif comprehensive_score >= 75:
                good_matches.append(room_data)
            elif comprehensive_score >= 60:
                fair_matches.append(room_data)
            else:
                other_matches.append(room_data)
        
        return jsonify({
            'summary': {
                'total_rooms': total_rooms,
                'perfect_matches_count': len(perfect_matches),
                'excellent_matches_count': len(excellent_matches),
                'good_matches_count': len(good_matches),
                'fair_matches_count': len(fair_matches),
                'other_matches_count': len(other_matches),
                'categories': {
                    'perfect_match': '90% or higher with all amenities and within budget',
                    'excellent_match': '85-89%',
                    'good_match': '75-84%',
                    'fair_match': '60-74%',
                    'other_match': 'Below 60%'
                }
            },
            'suggestions': {
                'perfect_matches': sorted(perfect_matches, key=lambda x: x['comprehensive_score'], reverse=True)[:5],
                'excellent_matches': sorted(excellent_matches, key=lambda x: x['comprehensive_score'], reverse=True)[:5],
                'good_matches': sorted(good_matches, key=lambda x: x['comprehensive_score'], reverse=True)[:5],
                'fair_matches': sorted(fair_matches, key=lambda x: x['comprehensive_score'], reverse=True)[:5],
                'other_matches': sorted(other_matches, key=lambda x: x['comprehensive_score'], reverse=True)[:5]
            },
            'all_rooms': sorted(
                perfect_matches + excellent_matches + good_matches + fair_matches + other_matches,
                key=lambda x: x['comprehensive_score'],
                reverse=True
            )
        })
        
    except Exception as e:
        current_app.logger.error(f"Error in TOPSIS calculation or room processing: {str(e)}")
        return jsonify({'error': 'Error in ranking calculation'}), 500 <|MERGE_RESOLUTION|>--- conflicted
+++ resolved
@@ -69,13 +69,8 @@
             preference = TenantPreference(
                 tenant_id=current_user_id,
                 max_price=max_price,
-<<<<<<< HEAD
                 min_capacity=min_capacity,
                 preferred_location=data['preferred_location'],
-=======
-                min_size=min_size,
-                preferred_location=data['preferred_location'].strip(),
->>>>>>> 3acc26d2
                 required_amenities=json.dumps(data['required_amenities']),
                 safety_weight=weights[0],
                 cleanliness_weight=weights[1],
